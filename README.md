# Knowledge Table

**Knowledge Table** is an open-source package designed to simplify extracting and exploring structured data from unstructured documents. It enables the creation of structured knowledge representations, such as tables and graphs, using a natural language query interface. With customizable extraction rules, fine-tuned formatting options, and data traceability through provenance displayed in the UI, Knowledge Table is adaptable to various use cases.

Our goal is to provide a familiar, spreadsheet-like interface for business users, while offering a flexible and highly configurable backend for developers. This ensures seamless integration into existing RAG workflows, whether you’re processing a handful of files or exploring hundreds of documents.

[![MIT License](https://img.shields.io/badge/license-MIT-blue.svg)](LICENSE)
[![GitHub issues](https://img.shields.io/github/issues/whyhow-ai/knowledge-table)](https://github.com/whyhow-ai/knowledge-table/issues)

For a limited demo, check out the [Knowledge Table Demo](https://knowledge-table-demo.whyhow.ai/).

https://github.com/user-attachments/assets/0129ea64-173b-461b-a525-5d870a1e2f41

To learn more about WhyHow and our projects, visit our [website](https://whyhow.ai/).

## Table of Contents

- [Why Knowledge Table?](#why-knowledge-table)
- [Getting Started](#getting-started)
  - [Running from Docker](#running-from-docker)
  - [Running Natively](#running-natively)
  - [Environment Setup](#environment-setup)
- [Features](#features)
- [Concepts](#concepts)
  - [Tables](#tables)
  - [Documents](#documents)
  - [Question](#question)
- [Practical Usage](#practical-usage)
- [Extending the Project](#extending-the-project)
- [Contributing](#contributing)
- [License](#license)
- [Support](#support)
- [Screenshots](#screenshots)
- [Roadmap](#roadmap)

## Why Knowledge Table?

Better RAG systems depend on bringing structure to unstructured data, transforming it into formats like tables or graphs. WhyHow.AI develops tools that organize document content and metadata, and tools like Knowledge Table play a key role in this process. Its intuitive interface makes data easy to explore and manage for both technical and non-technical users.

As an open-source project, Knowledge Table is fully customizable to suit your needs. Whether you're integrating your own models, workflows, or extraction rules, its flexibility supports innovation and adapts to your specific requirements. By structuring the right data in the right format, Knowledge Table helps streamline your data extraction process, making it easier to unlock valuable insights from unstructured information.

---

## Getting Started

### Running from Docker

#### Prerequisites

- Docker
- Docker Compose

#### Starting the app

```sh
docker-compose up -d --build
```

#### Stopping the app

```sh
docker-compose down
```

#### Accessing the project

The frontend can be accessed at `http://localhost:3000`, and the backend can be accessed at `http://localhost:8000`.

---

### Running Natively

#### Prerequisites

- Python 3.10+
- Bun (for frontend)

#### Backend

1. **Clone the repository:**

   ```sh
   git clone https://github.com/yourusername/knowledge-table.git
   ```

2. **Navigate to the backend directory:**

   ```sh
   cd knowledge-table/backend/
   ```

3. **Create and activate a virtual environment:**

   ```sh
   python3 -m venv venv
   source venv/bin/activate  # On Windows use `venv\Scriptsctivate`
   ```

4. **Install the dependencies:**

   For basic installation:
   ```sh
   pip install .
<<<<<<< HEAD
   ```

   For installation with Unstructured support:
   ```sh
   pip install .[unstructured]
   ```

   For installation with development tools:
   ```sh
   pip install .[dev]
   ```

   For full installation (including Unstructured and dev tools):
   ```sh
   pip install .[full]
=======
>>>>>>> d796d128
   ```

5. **Start the backend:**

   ```sh
   cd src/
   python -m uvicorn knowledge_table_api.main:app
   ```

   The backend will be available at `http://localhost:8000`.

#### Frontend

1. **Navigate to the frontend directory:**

   ```sh
   cd ../frontend/
   ```

2. **Install Bun (if not already installed):**

   ```sh
   curl https://bun.sh/install | bash
   ```

3. **Install the dependencies:**

   ```sh
   bun install
   ```

4. **Start the frontend:**

   ```sh
   bun start
   ```

   The frontend will be available at `http://localhost:5173`.

---

### Environment Setup

1. Rename `.env.sample` to `.env`.
2. Add your OpenAI API key to the `.env` file.

> **Note:** This version of this project uses OpenAI as our initial provider, but the system is designed to be flexible and can be extended to support other AI providers. If you prefer a different provider, please create an issue, submit a PR, or check back soon for updates.

---

## Development

To set up the project for development:

1. Clone the repository
2. Install the project with development dependencies:
   ```sh
   pip install .[dev]
   ```
3. Run tests:
   ```sh
   pytest
   ```
4. Run linters:
   ```sh
   flake8
   black .
   isort .
   ```
---

## Features

### Available in this repo:

- **Chunk Linking** - Link raw source text chunks to the answers for traceability and provenance.
- **Extract with natural language** - Use natural language queries to extract structured data from unstructured documents.
- **Customizable extraction rules** - Define rules to guide the extraction process and ensure data quality.
- **Custom formatting** - Control the output format of your extracted data.
- **Filtering** - Filter documents based on metadata or extracted data.
- **Exporting as CSV or Triples** - Download extracted data as CSV or graph triples.
- **Chained extraction** - Reference previous columns in your extraction questions using brackets "What are the treatments for `{disease}`?".

---

## Concepts

### Tables

Like a spreadsheet, a **table** is a collection of rows and columns that store structured data. Each row represents a **document**, and each column represents an **entity** that is extracted and formatted with a **question**.

### Documents

Each **document** is an unstructured data source (e.g., a contract, article, or report) uploaded to the Knowledge Table. When you upload a document, it is split into chunks, the chunks are embedded and tagged with metadata, and stored in a vector database.

### Question

A **Question** is the core mechanism for guiding extraction. It defines what data you want to extract from a document.

---

## Practical Usage

Once you've set up your questions, rules, and documents, the Knowledge Table processes the data and returns structured outputs based on your inputs. You may need to tweak the questions or adjust rule settings to fine-tune the extraction.

### Use Cases

- **Contract Management**: Extract key information such as party names, effective dates, and renewal dates.
- **Financial Reports**: Extract financial data from annual reports or earnings statements.
- **Research Extraction**: Extract information with key questions of a range of research reports
- **Metadata Generation**: Classify and tag information about your documents and files by running targeted questions against the files (i.e. "What project is this email thread about?")

---

## Extending the Project

Knowledge Table is built to be flexible and customizable, allowing you to extend it to fit your workflow:

- **Integrate with your own databases**.
- **Create custom questions and rules**.
- **Connect your models**.
- **Use custom embeddings**.
- **Scale for larger workloads**.

---

## Optional Integrations

### Unstructured API

Knowledge Table offers optional integration with the Unstructured API for enhanced document processing capabilities. This integration allows for more advanced parsing and extraction from various document types.

To use the Unstructured API integration:

1. Sign up for an API key at [Unstructured.io](https://www.unstructured.io/).
2. Set the `UNSTRUCTURED_API_KEY` environment variable in the `.env` file, or with your API key:
   ```
   export UNSTRUCTURED_API_KEY=your_api_key_here
   ```
3. Install the project with Unstructured support:
   ```
   pip install .[unstructured]
   ```

When the `UNSTRUCTURED_API_KEY` is set, Knowledge Table will automatically use the Unstructured API for document processing. If the key is not set or if there's an issue with the Unstructured API, the system will fall back to the default document loaders.

Note: Usage of the Unstructured API may incur costs based on your plan with Unstructured.io.
---

## Roadmap

- [ ] Support for more LLMs
  - [ ] Azure OpenAI
  - [ ] Llama3
  - [ ] GPT-4
  - [ ] Anthropic
- [ ] Support for more vector databases
  - [ ] Weaviate
  - [ ] Chroma
  - [ ] Pinecone
- [ ] Backend data stores
  - [ ] PostgreSQL
  - [ ] MongoDB
  - [ ] MySQL
  - [ ] Redis
- [ ] Other
  - [ ] Deployment scripts to cloud

---

## Contributing

We welcome contributions to improve the Knowledge Table. If you have any ideas, bug reports, or feature requests, please open an issue on the GitHub repository.

### How to Contribute:

1. Fork the repository.
2. Create a new branch for your feature or bug fix.
3. Make your changes and commit them with descriptive messages.
4. Push your changes to your forked repository.
5. Open a pull request to the main repository.

---

## License

This project is licensed under the MIT License. See the [LICENSE](./LICENSE) file for details.

---

## Support

WhyHow.AI is building tools to help developers bring more determinism and control to their RAG pipelines using graph structures. If you're incorporating knowledge graphs in RAG, we’d love to chat at team@whyhow.ai, or follow our newsletter at [WhyHow.AI](https://www.whyhow.ai/). Join our discussions on our [Discord](https://discord.com/invite/9bWqrsxgHr).

---

## Backlog

- [ ] Support for custom embeddings.
- [ ] Backend storage for extracted data.

---

## Roadmap

Here's what’s coming soon:

- [ ] More LLM integrations.
- [ ] Memory storage options.<|MERGE_RESOLUTION|>--- conflicted
+++ resolved
@@ -101,7 +101,6 @@
    For basic installation:
    ```sh
    pip install .
-<<<<<<< HEAD
    ```
 
    For installation with Unstructured support:
@@ -116,9 +115,7 @@
 
    For full installation (including Unstructured and dev tools):
    ```sh
-   pip install .[full]
-=======
->>>>>>> d796d128
+   pip install -r requirements.txt
    ```
 
 5. **Start the backend:**
